{
<<<<<<< HEAD
    "name": "@elizaos/agent",
    "version": "0.1.7-alpha.2",
    "main": "src/index.ts",
    "type": "module",
    "scripts": {
        "start": "node --loader ts-node/esm src/index.ts",
        "dev": "node --loader ts-node/esm src/index.ts",
        "check-types": "tsc --noEmit",
        "test": "jest"
    },
    "nodemonConfig": {
        "watch": [
            "src",
            "../core/dist"
        ],
        "ext": "ts,json",
        "exec": "node --enable-source-maps --loader ts-node/esm src/index.ts"
    },
    "dependencies": {
        "@elizaos/adapter-postgres": "workspace:*",
        "@elizaos/adapter-redis": "workspace:*",
        "@elizaos/adapter-sqlite": "workspace:*",
        "@elizaos/client-auto": "workspace:*",
        "@elizaos/client-direct": "workspace:*",
        "@elizaos/client-discord": "workspace:*",
        "@elizaos/client-farcaster": "workspace:*",
        "@elizaos/client-lens": "workspace:*",
        "@elizaos/client-telegram": "workspace:*",
        "@elizaos/client-twitter": "workspace:*",
        "@elizaos/client-slack": "workspace:*",
        "@elizaos/core": "workspace:*",
        "@elizaos/plugin-0g": "workspace:*",
        "@elizaos/plugin-abstract": "workspace:*",
        "@elizaos/plugin-aptos": "workspace:*",
        "@elizaos/plugin-bootstrap": "workspace:*",
        "@elizaos/plugin-intiface": "workspace:*",
        "@elizaos/plugin-coinbase": "workspace:*",
        "@elizaos/plugin-conflux": "workspace:*",
        "@elizaos/plugin-evm": "workspace:*",
        "@elizaos/plugin-flow": "workspace:*",
        "@elizaos/plugin-gitbook": "workspace:*",
        "@elizaos/plugin-story": "workspace:*",
        "@elizaos/plugin-goat": "workspace:*",
        "@elizaos/plugin-icp": "workspace:*",
        "@elizaos/plugin-image-generation": "workspace:*",
        "@elizaos/plugin-nft-generation": "workspace:*",
        "@elizaos/plugin-node": "workspace:*",
        "@elizaos/plugin-solana": "workspace:*",
        "@elizaos/plugin-starknet": "workspace:*",
        "@elizaos/plugin-ton": "workspace:*",
        "@elizaos/plugin-sui": "workspace:*",
        "@elizaos/plugin-tee": "workspace:*",
        "@elizaos/plugin-multiversx": "workspace:*",
        "@elizaos/plugin-near": "workspace:*",
        "@elizaos/plugin-zksync-era": "workspace:*",
        "@elizaos/plugin-twitter": "workspace:*",
        "@elizaos/plugin-cronoszkevm": "workspace:*",
        "@elizaos/plugin-3d-generation": "workspace:*",
        "@elizaos/plugin-fuel": "workspace:*",
        "@elizaos/plugin-avalanche": "workspace:*",
        "@elizaos/plugin-opacity": "workspace:*",
        "readline": "1.3.0",
        "ws": "8.18.0",
        "yargs": "17.7.2"
    },
    "devDependencies": {
        "@types/jest": "^29.5.14",
        "jest": "^29.7.0",
        "ts-jest": "^29.2.5",
        "ts-node": "10.9.2",
        "tsup": "8.3.5"
    }
=======
  "name": "@elizaos/agent",
  "version": "0.1.7-alpha.2",
  "main": "src/index.ts",
  "type": "module",
  "scripts": {
    "start": "node --loader ts-node/esm src/index.ts",
    "dev": "node --loader ts-node/esm src/index.ts",
    "check-types": "tsc --noEmit",
    "test": "jest"
  },
  "nodemonConfig": {
    "watch": [
      "src",
      "../core/dist"
    ],
    "ext": "ts,json",
    "exec": "node --enable-source-maps --loader ts-node/esm src/index.ts"
  },
  "dependencies": {
    "@elizaos/adapter-postgres": "workspace:*",
    "@elizaos/adapter-redis": "workspace:*",
    "@elizaos/adapter-sqlite": "workspace:*",
    "@elizaos/client-auto": "workspace:*",
    "@elizaos/client-direct": "workspace:*",
    "@elizaos/client-discord": "workspace:*",
    "@elizaos/client-farcaster": "workspace:*",
    "@elizaos/client-lens": "workspace:*",
    "@elizaos/client-telegram": "workspace:*",
    "@elizaos/client-twitter": "workspace:*",
    "@elizaos/client-slack": "workspace:*",
    "@elizaos/core": "workspace:*",
    "@elizaos/plugin-0g": "workspace:*",
    "@elizaos/plugin-abstract": "workspace:*",
    "@elizaos/plugin-aptos": "workspace:*",
    "@elizaos/plugin-bootstrap": "workspace:*",
    "@elizaos/plugin-intiface": "workspace:*",
    "@elizaos/plugin-coinbase": "workspace:*",
    "@elizaos/plugin-conflux": "workspace:*",
    "@elizaos/plugin-evm": "workspace:*",
    "@elizaos/plugin-flow": "workspace:*",
    "@elizaos/plugin-gitbook": "workspace:*",
    "@elizaos/plugin-story": "workspace:*",
    "@elizaos/plugin-goat": "workspace:*",
    "@elizaos/plugin-icp": "workspace:*",
    "@elizaos/plugin-image-generation": "workspace:*",
    "@elizaos/plugin-nft-generation": "workspace:*",
    "@elizaos/plugin-node": "workspace:*",
    "@elizaos/plugin-solana": "workspace:*",
    "@elizaos/plugin-starknet": "workspace:*",
    "@elizaos/plugin-ton": "workspace:*",
    "@elizaos/plugin-sui": "workspace:*",
    "@elizaos/plugin-tee": "workspace:*",
    "@elizaos/plugin-multiversx": "workspace:*",
    "@elizaos/plugin-near": "workspace:*",
    "@elizaos/plugin-zksync-era": "workspace:*",
    "@elizaos/plugin-twitter": "workspace:*",
    "@elizaos/plugin-cronoszkevm": "workspace:*",
    "@elizaos/plugin-3d-generation": "workspace:*",
    "@elizaos/plugin-fuel": "workspace:*",
    "@elizaos/plugin-avalanche": "workspace:*",
    "@elizaos/plugin-web-search": "workspace:*",
    "readline": "1.3.0",
    "ws": "8.18.0",
    "yargs": "17.7.2"
  },
  "devDependencies": {
    "@types/jest": "^29.5.14",
    "jest": "^29.7.0",
    "ts-jest": "^29.2.5",
    "ts-node": "10.9.2",
    "tsup": "8.3.5"
  }
>>>>>>> 07191f69
}<|MERGE_RESOLUTION|>--- conflicted
+++ resolved
@@ -1,5 +1,4 @@
 {
-<<<<<<< HEAD
     "name": "@elizaos/agent",
     "version": "0.1.7-alpha.2",
     "main": "src/index.ts",
@@ -60,6 +59,7 @@
         "@elizaos/plugin-3d-generation": "workspace:*",
         "@elizaos/plugin-fuel": "workspace:*",
         "@elizaos/plugin-avalanche": "workspace:*",
+    "@elizaos/plugin-web-search": "workspace:*",
         "@elizaos/plugin-opacity": "workspace:*",
         "readline": "1.3.0",
         "ws": "8.18.0",
@@ -72,78 +72,4 @@
         "ts-node": "10.9.2",
         "tsup": "8.3.5"
     }
-=======
-  "name": "@elizaos/agent",
-  "version": "0.1.7-alpha.2",
-  "main": "src/index.ts",
-  "type": "module",
-  "scripts": {
-    "start": "node --loader ts-node/esm src/index.ts",
-    "dev": "node --loader ts-node/esm src/index.ts",
-    "check-types": "tsc --noEmit",
-    "test": "jest"
-  },
-  "nodemonConfig": {
-    "watch": [
-      "src",
-      "../core/dist"
-    ],
-    "ext": "ts,json",
-    "exec": "node --enable-source-maps --loader ts-node/esm src/index.ts"
-  },
-  "dependencies": {
-    "@elizaos/adapter-postgres": "workspace:*",
-    "@elizaos/adapter-redis": "workspace:*",
-    "@elizaos/adapter-sqlite": "workspace:*",
-    "@elizaos/client-auto": "workspace:*",
-    "@elizaos/client-direct": "workspace:*",
-    "@elizaos/client-discord": "workspace:*",
-    "@elizaos/client-farcaster": "workspace:*",
-    "@elizaos/client-lens": "workspace:*",
-    "@elizaos/client-telegram": "workspace:*",
-    "@elizaos/client-twitter": "workspace:*",
-    "@elizaos/client-slack": "workspace:*",
-    "@elizaos/core": "workspace:*",
-    "@elizaos/plugin-0g": "workspace:*",
-    "@elizaos/plugin-abstract": "workspace:*",
-    "@elizaos/plugin-aptos": "workspace:*",
-    "@elizaos/plugin-bootstrap": "workspace:*",
-    "@elizaos/plugin-intiface": "workspace:*",
-    "@elizaos/plugin-coinbase": "workspace:*",
-    "@elizaos/plugin-conflux": "workspace:*",
-    "@elizaos/plugin-evm": "workspace:*",
-    "@elizaos/plugin-flow": "workspace:*",
-    "@elizaos/plugin-gitbook": "workspace:*",
-    "@elizaos/plugin-story": "workspace:*",
-    "@elizaos/plugin-goat": "workspace:*",
-    "@elizaos/plugin-icp": "workspace:*",
-    "@elizaos/plugin-image-generation": "workspace:*",
-    "@elizaos/plugin-nft-generation": "workspace:*",
-    "@elizaos/plugin-node": "workspace:*",
-    "@elizaos/plugin-solana": "workspace:*",
-    "@elizaos/plugin-starknet": "workspace:*",
-    "@elizaos/plugin-ton": "workspace:*",
-    "@elizaos/plugin-sui": "workspace:*",
-    "@elizaos/plugin-tee": "workspace:*",
-    "@elizaos/plugin-multiversx": "workspace:*",
-    "@elizaos/plugin-near": "workspace:*",
-    "@elizaos/plugin-zksync-era": "workspace:*",
-    "@elizaos/plugin-twitter": "workspace:*",
-    "@elizaos/plugin-cronoszkevm": "workspace:*",
-    "@elizaos/plugin-3d-generation": "workspace:*",
-    "@elizaos/plugin-fuel": "workspace:*",
-    "@elizaos/plugin-avalanche": "workspace:*",
-    "@elizaos/plugin-web-search": "workspace:*",
-    "readline": "1.3.0",
-    "ws": "8.18.0",
-    "yargs": "17.7.2"
-  },
-  "devDependencies": {
-    "@types/jest": "^29.5.14",
-    "jest": "^29.7.0",
-    "ts-jest": "^29.2.5",
-    "ts-node": "10.9.2",
-    "tsup": "8.3.5"
-  }
->>>>>>> 07191f69
 }