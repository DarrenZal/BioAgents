--- conflicted
+++ resolved
@@ -16,11 +16,7 @@
 - **template**: `string | Function`
   A string or function returning a string containing placeholders in the format `{{placeholder}}`.
 
-<<<<<<< HEAD
-- **templatingEngine**: `"handlebars" | undefined` _(optional)_
-=======
 - **templatingEngine**: `"handlebars" | undefined` _(optional)_  
->>>>>>> 7b37d507
   The templating engine to use. If set to `"handlebars"`, the Handlebars engine is used for template compilation. Defaults to `undefined` (simple string replacement).
 
 ## Returns
