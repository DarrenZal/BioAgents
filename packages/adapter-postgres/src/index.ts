import { v4 } from "uuid";
import pg, {
    QueryConfig,
    QueryConfigValues,
    QueryResult,
    QueryResultRow,
    type Pool,
} from "pg";
import {
    Account,
    Actor,
    GoalStatus,
    type Goal,
    type Memory,
    type Relationship,
    type UUID,
    type IDatabaseCacheAdapter,
    Participant,
    DatabaseAdapter,
    elizaLogger,
} from "@ai16z/eliza";
import fs from "fs";
import { fileURLToPath } from "url";
import path from "path";

const __filename = fileURLToPath(import.meta.url); // get the resolved path to the file
const __dirname = path.dirname(__filename); // get the name of the directory

export class PostgresDatabaseAdapter
    extends DatabaseAdapter<Pool>
    implements IDatabaseCacheAdapter
{
    private pool: Pool;

    constructor(connectionConfig: any) {
        super();

        const defaultConfig = {
            max: 20,
            idleTimeoutMillis: 30000,
            connectionTimeoutMillis: 2000,
        };

        this.pool = new pg.Pool({
            ...defaultConfig,
            ...connectionConfig, // Allow overriding defaults
        });

        this.pool.on("error", async (err) => {
            elizaLogger.error("Unexpected error on idle client", err);

            // Attempt to reconnect with exponential backoff
            let retryCount = 0;
            const maxRetries = 5;
            const baseDelay = 1000; // Start with 1 second delay

            while (retryCount < maxRetries) {
                try {
                    const delay = baseDelay * Math.pow(2, retryCount);
                    elizaLogger.log(`Attempting to reconnect in ${delay}ms...`);
                    await new Promise((resolve) => setTimeout(resolve, delay));

                    // Create new pool with same config
                    this.pool = new pg.Pool(this.pool.options);
                    await this.testConnection();

                    elizaLogger.log("Successfully reconnected to database");
                    return;
                } catch (error) {
                    retryCount++;
                    elizaLogger.error(
                        `Reconnection attempt ${retryCount} failed:`,
                        error
                    );
                }
            }

            elizaLogger.error(
                `Failed to reconnect after ${maxRetries} attempts`
            );
            throw new Error("Database connection lost and unable to reconnect");
        });
    }

    async query<R extends QueryResultRow = any, I = any[]>(
        queryTextOrConfig: string | QueryConfig<I>,
        values?: QueryConfigValues<I>
    ): Promise<QueryResult<R>> {
        const client = await this.pool.connect();

        try {
            return client.query(queryTextOrConfig, values);
        } catch (error) {
            elizaLogger.error(error);
            throw error;
        } finally {
            client.release();
        }
    }

    async init() {
        await this.testConnection();

        const schema = fs.readFileSync(
            path.resolve(__dirname, "../schema.sql"),
            "utf8"
        );

        await this.query(schema);
    }

    async testConnection(): Promise<boolean> {
        let client;
        try {
            client = await this.pool.connect();
            const result = await client.query("SELECT NOW()");
            elizaLogger.log(
                "Database connection test successful:",
                result.rows[0]
            );
            return true;
        } catch (error) {
<<<<<<< HEAD
            console.error("Database connection test failed:", error);
            throw new Error(
                `Failed to connect to database: ${(error as Error).message}`
            );
=======
            elizaLogger.error("Database connection test failed:", error);
            throw new Error(`Failed to connect to database: ${error.message}`);
>>>>>>> afb7cc13
        } finally {
            if (client) client.release();
        }
    }

    async getRoom(roomId: UUID): Promise<UUID | null> {
        const { rows } = await this.query(
            "SELECT id FROM rooms WHERE id = $1",
            [roomId]
        );

        return rows.length > 0 ? (rows[0].id as UUID) : null;
    }

    async getParticipantsForAccount(userId: UUID): Promise<Participant[]> {
        const { rows } = await this.query(
            `SELECT id, "userId", "roomId", "last_message_read" 
            FROM participants 
            WHERE "userId" = $1`,
            [userId]
        );
        return rows as Participant[];
    }

    async getParticipantUserState(
        roomId: UUID,
        userId: UUID
    ): Promise<"FOLLOWED" | "MUTED" | null> {
        const { rows } = await this.query(
            `SELECT "userState" FROM participants WHERE "roomId" = $1 AND "userId" = $2`,
            [roomId, userId]
        );
        return rows.length > 0 ? rows[0].userState : null;
    }

    async getMemoriesByRoomIds(params: {
        agentId: UUID;
        roomIds: UUID[];
        tableName: string;
    }): Promise<Memory[]> {
        if (params.roomIds.length === 0) return [];
        const placeholders = params.roomIds
            .map((_, i) => `$${i + 3}`)
            .join(", ");

        let query = `SELECT * FROM memories WHERE type = $1 AND "agentId" = $2 AND "roomId" IN (${placeholders})`;
        let queryParams = [params.tableName, params.agentId, ...params.roomIds];

        const { rows } = await this.query(query, queryParams);
        return rows.map((row) => ({
            ...row,
            content:
                typeof row.content === "string"
                    ? JSON.parse(row.content)
                    : row.content,
        }));
    }

    async setParticipantUserState(
        roomId: UUID,
        userId: UUID,
        state: "FOLLOWED" | "MUTED" | null
    ): Promise<void> {
        await this.query(
            `UPDATE participants SET "userState" = $1 WHERE "roomId" = $2 AND "userId" = $3`,
            [state, roomId, userId]
        );
    }

    async getParticipantsForRoom(roomId: UUID): Promise<UUID[]> {
        const { rows } = await this.query(
            'SELECT "userId" FROM participants WHERE "roomId" = $1',
            [roomId]
        );
        return rows.map((row) => row.userId);
    }

    async getAccountById(userId: UUID): Promise<Account | null> {
<<<<<<< HEAD
        const { rows } = await this.query(
            "SELECT * FROM accounts WHERE id = $1",
            [userId]
        );
        if (rows.length === 0) return null;

        const account = rows[0];
        console.log("account", account);
        return {
            ...account,
            details:
                typeof account.details === "string"
                    ? JSON.parse(account.details)
                    : account.details,
        };
=======
        const client = await this.pool.connect();
        try {
            const { rows } = await client.query(
                "SELECT * FROM accounts WHERE id = $1",
                [userId]
            );
            if (rows.length === 0) return null;

            const account = rows[0];
            // elizaLogger.log("account", account);
            return {
                ...account,
                details:
                    typeof account.details === "string"
                        ? JSON.parse(account.details)
                        : account.details,
            };
        } finally {
            client.release();
        }
>>>>>>> afb7cc13
    }

    async createAccount(account: Account): Promise<boolean> {
        try {
            await this.query(
                `INSERT INTO accounts (id, name, username, email, "avatarUrl", details)
            VALUES ($1, $2, $3, $4, $5, $6)`,
                [
                    account.id ?? v4(),
                    account.name,
                    account.username || "",
                    account.email || "",
                    account.avatarUrl || "",
                    JSON.stringify(account.details),
                ]
            );

            return true;
<<<<<<< HEAD
        } catch {
=======
        } catch (error) {
            elizaLogger.log("Error creating account", error);
>>>>>>> afb7cc13
            return false;
        }
    }

    async getActorById(params: { roomId: UUID }): Promise<Actor[]> {
        const { rows } = await this.query(
            `SELECT a.id, a.name, a.username, a.details
            FROM participants p
            LEFT JOIN accounts a ON p."userId" = a.id
            WHERE p."roomId" = $1`,
            [params.roomId]
        );
        return rows.map((row) => ({
            ...row,
            details:
                typeof row.details === "string"
                    ? JSON.parse(row.details)
                    : row.details,
        }));
    }

    async getMemoryById(id: UUID): Promise<Memory | null> {
        const { rows } = await this.query(
            "SELECT * FROM memories WHERE id = $1",
            [id]
        );
        if (rows.length === 0) return null;

        return {
            ...rows[0],
            content:
                typeof rows[0].content === "string"
                    ? JSON.parse(rows[0].content)
                    : rows[0].content,
        };
    }

    async createMemory(memory: Memory, tableName: string): Promise<void> {
        let isUnique = true;
        if (memory.embedding) {
            const similarMemories = await this.searchMemoriesByEmbedding(
                memory.embedding,
                {
                    tableName,
                    agentId: memory.agentId,
                    roomId: memory.roomId,
                    match_threshold: 0.95,
                    count: 1,
                }
            );
            isUnique = similarMemories.length === 0;
        }

        await this.query(
            `INSERT INTO memories (
                id, type, content, embedding, "userId", "roomId", "agentId", "unique", "createdAt"
            ) VALUES ($1, $2, $3, $4, $5::uuid, $6::uuid, $7::uuid, $8, to_timestamp($9/1000.0))`,
            [
                memory.id ?? v4(),
                tableName,
                JSON.stringify(memory.content),
                memory.embedding ? `[${memory.embedding.join(",")}]` : null,
                memory.userId,
                memory.roomId,
                memory.agentId,
                memory.unique ?? isUnique,
                Date.now(),
            ]
        );
    }

    async searchMemories(params: {
        tableName: string;
        agentId: UUID;
        roomId: UUID;
        embedding: number[];
        match_threshold: number;
        match_count: number;
        unique: boolean;
    }): Promise<Memory[]> {
        return await this.searchMemoriesByEmbedding(params.embedding, {
            match_threshold: params.match_threshold,
            count: params.match_count,
            agentId: params.agentId,
            roomId: params.roomId,
            unique: params.unique,
            tableName: params.tableName,
        });
    }

    async getMemories(params: {
        roomId: UUID;
        count?: number;
        unique?: boolean;
        tableName: string;
        agentId: UUID;
        start?: number;
        end?: number;
    }): Promise<Memory[]> {
        if (!params.tableName) throw new Error("tableName is required");
        if (!params.roomId) throw new Error("roomId is required");
        let sql = `SELECT * FROM memories WHERE type = $1 AND agentId = $2 AND "roomId" = $3`;
        const values: any[] = [params.tableName, params.agentId, params.roomId];
        let paramCount = 2;

<<<<<<< HEAD
        if (params.start) {
            paramCount++;
            sql += ` AND "createdAt" >= to_timestamp($${paramCount})`;
            values.push(params.start / 1000);
        }

        if (params.end) {
            paramCount++;
            sql += ` AND "createdAt" <= to_timestamp($${paramCount})`;
            values.push(params.end / 1000);
=======
        const client = await this.pool.connect();
        try {
            let sql = `SELECT * FROM memories WHERE type = $1 AND "roomId" = $2`;
            const values: any[] = [params.tableName, params.roomId];
            let paramCount = 2;

            if (params.start) {
                paramCount++;
                sql += ` AND "createdAt" >= to_timestamp($${paramCount})`;
                values.push(params.start / 1000);
            }

            if (params.end) {
                paramCount++;
                sql += ` AND "createdAt" <= to_timestamp($${paramCount})`;
                values.push(params.end / 1000);
            }

            if (params.unique) {
                sql += ` AND "unique" = true`;
            }

            if (params.agentId) {
                paramCount++;
                sql += ` AND "agentId" = $${paramCount}`;
                values.push(params.agentId);
            }

            sql += ' ORDER BY "createdAt" DESC';

            if (params.count) {
                paramCount++;
                sql += ` LIMIT $${paramCount}`;
                values.push(params.count);
            }

            const { rows } = await client.query(sql, values);
            return rows.map((row) => ({
                ...row,
                content:
                    typeof row.content === "string"
                        ? JSON.parse(row.content)
                        : row.content,
            }));
        } finally {
            client.release();
>>>>>>> afb7cc13
        }

        if (params.unique) {
            sql += ` AND "unique" = true`;
        }

        sql += ' ORDER BY "createdAt" DESC';

        if (params.count) {
            paramCount++;
            sql += ` LIMIT $${paramCount}`;
            values.push(params.count);
        }

        console.log("sql", sql, values);

        const { rows } = await this.query(sql, values);
        return rows.map((row) => ({
            ...row,
            content:
                typeof row.content === "string"
                    ? JSON.parse(row.content)
                    : row.content,
        }));
    }

    async getGoals(params: {
        roomId: UUID;
        userId?: UUID | null;
        onlyInProgress?: boolean;
        count?: number;
    }): Promise<Goal[]> {
        let sql = `SELECT * FROM goals WHERE "roomId" = $1`;
        const values: any[] = [params.roomId];
        let paramCount = 1;

        if (params.userId) {
            paramCount++;
            sql += ` AND "userId" = $${paramCount}`;
            values.push(params.userId);
        }

        if (params.onlyInProgress) {
            sql += " AND status = 'IN_PROGRESS'";
        }

        if (params.count) {
            paramCount++;
            sql += ` LIMIT $${paramCount}`;
            values.push(params.count);
        }

        const { rows } = await this.query(sql, values);
        return rows.map((row) => ({
            ...row,
            objectives:
                typeof row.objectives === "string"
                    ? JSON.parse(row.objectives)
                    : row.objectives,
        }));
    }

    async updateGoal(goal: Goal): Promise<void> {
        await this.query(
            `UPDATE goals SET name = $1, status = $2, objectives = $3 WHERE id = $4`,
            [goal.name, goal.status, JSON.stringify(goal.objectives), goal.id]
        );
    }

    async createGoal(goal: Goal): Promise<void> {
        await this.query(
            `INSERT INTO goals (id, "roomId", "userId", name, status, objectives)
            VALUES ($1, $2, $3, $4, $5, $6)`,
            [
                goal.id ?? v4(),
                goal.roomId,
                goal.userId,
                goal.name,
                goal.status,
                JSON.stringify(goal.objectives),
            ]
        );
    }

    async removeGoal(goalId: UUID): Promise<void> {
        await this.query("DELETE FROM goals WHERE id = $1", [goalId]);
    }

    async createRoom(roomId?: UUID): Promise<UUID> {
        const newRoomId = roomId || v4();
        await this.query("INSERT INTO rooms (id) VALUES ($1)", [newRoomId]);
        return newRoomId as UUID;
    }

    async removeRoom(roomId: UUID): Promise<void> {
        await this.query("DELETE FROM rooms WHERE id = $1", [roomId]);
    }

    async createRelationship(params: {
        userA: UUID;
        userB: UUID;
    }): Promise<boolean> {
        if (!params.userA || !params.userB) {
            throw new Error("userA and userB are required");
        }

        try {
            await this.query(
                `INSERT INTO relationships (id, "userA", "userB", "userId")
                VALUES ($1, $2, $3, $4)`,
                [v4(), params.userA, params.userB, params.userA]
            );
            return true;
        } catch (error) {
            console.log("Error creating relationship", error);
            return false;
        }
    }

    async getRelationship(params: {
        userA: UUID;
        userB: UUID;
    }): Promise<Relationship | null> {
        const { rows } = await this.query(
            `SELECT * FROM relationships 
            WHERE ("userA" = $1 AND "userB" = $2) OR ("userA" = $2 AND "userB" = $1)`,
            [params.userA, params.userB]
        );
        return rows.length > 0 ? rows[0] : null;
    }

    async getRelationships(params: { userId: UUID }): Promise<Relationship[]> {
        const { rows } = await this.query(
            `SELECT * FROM relationships WHERE "userA" = $1 OR "userB" = $1`,
            [params.userId]
        );
        return rows;
    }

    async getCachedEmbeddings(opts: {
        query_table_name: string;
        query_threshold: number;
        query_input: string;
        query_field_name: string;
        query_field_sub_name: string;
        query_match_count: number;
    }): Promise<{ embedding: number[]; levenshtein_score: number }[]> {
        // Get the JSON field content as text first
        const sql = `
                WITH content_text AS (
                    SELECT 
                        embedding,
                        COALESCE(
                            content->$2->>$3,
                            ''
                        ) as content_text
                    FROM memories 
                    WHERE type = $4
                    AND content->$2->>$3 IS NOT NULL
                )
                SELECT 
                    embedding,
                    levenshtein(
                        $1,
                        content_text
                    ) as levenshtein_score
                FROM content_text
                ORDER BY levenshtein_score
                LIMIT $5
            `;

        const { rows } = await this.query(sql, [
            opts.query_input,
            opts.query_field_name,
            opts.query_field_sub_name,
            opts.query_table_name,
            opts.query_match_count,
        ]);

        return rows.map((row) => ({
            embedding: row.embedding,
            levenshtein_score: row.levenshtein_score,
        }));
    }

    async log(params: {
        body: { [key: string]: unknown };
        userId: UUID;
        roomId: UUID;
        type: string;
    }): Promise<void> {
        await this.query(
            `INSERT INTO logs (body, "userId", "roomId", type) 
            VALUES ($1, $2, $3, $4)`,
            [params.body, params.userId, params.roomId, params.type]
        );
    }

    async searchMemoriesByEmbedding(
        embedding: number[],
        params: {
            match_threshold?: number;
            count?: number;
            agentId?: UUID;
            roomId?: UUID;
            unique?: boolean;
            tableName: string;
        }
    ): Promise<Memory[]> {
        const vectorStr = `[${embedding.join(",")}]`;

        let sql = `
                SELECT *,
                1 - (embedding <-> $1::vector) as similarity
                FROM memories
                WHERE type = $2
            `;

        const values: any[] = [vectorStr, params.tableName];
        let paramCount = 2;

        if (params.unique) {
            sql += ` AND "unique" = true`;
        }

        if (params.agentId) {
            paramCount++;
            sql += ` AND "agentId" = $${paramCount}`;
            values.push(params.agentId);
        }

        if (params.roomId) {
            paramCount++;
            sql += ` AND "roomId" = $${paramCount}::uuid`;
            values.push(params.roomId);
        }

        if (params.match_threshold) {
            paramCount++;
            sql += ` AND 1 - (embedding <-> $1::vector) >= $${paramCount}`;
            values.push(params.match_threshold);
        }

        sql += ` ORDER BY embedding <-> $1::vector`;

        if (params.count) {
            paramCount++;
            sql += ` LIMIT $${paramCount}`;
            values.push(params.count);
        }

        const { rows } = await this.query(sql, values);

        return rows.map((row) => ({
            ...row,
            content:
                typeof row.content === "string"
                    ? JSON.parse(row.content)
                    : row.content,
            similarity: row.similarity,
        }));
    }

    async addParticipant(userId: UUID, roomId: UUID): Promise<boolean> {
        try {
<<<<<<< HEAD
            await this.query(
=======
            // Check if the participant already exists
            const existingParticipant = await client.query(
                `SELECT * FROM participants WHERE "userId" = $1 AND "roomId" = $2`,
                [userId, roomId]
            );

            if (existingParticipant.rows.length > 0) {
                console.log(
                    `Participant with userId ${userId} already exists in room ${roomId}.`
                );
                return; // Exit early if the participant already exists
            }

            // Proceed to add the participant if they do not exist
            await client.query(
>>>>>>> afb7cc13
                `INSERT INTO participants (id, "userId", "roomId") 
                VALUES ($1, $2, $3)`,
                [v4(), userId, roomId]
            );
            return true;
        } catch (error) {
<<<<<<< HEAD
            console.log("Error adding participant", error);
            return false;
=======
            // This is to prevent duplicate participant error in case of a race condition
            // Handle unique constraint violation error (code 23505)
            if (error.code === "23505") {
                console.warn(
                    `Participant with userId ${userId} already exists in room ${roomId}.`
                ); // Optionally, you can log this or handle it differently
            } else {
                // Handle other errors
                console.error("Error adding participant:", error);
                return false;
            }
        } finally {
            client.release();
>>>>>>> afb7cc13
        }
    }

    async removeParticipant(userId: UUID, roomId: UUID): Promise<boolean> {
        try {
            await this.query(
                `DELETE FROM participants WHERE "userId" = $1 AND "roomId" = $2`,
                [userId, roomId]
            );
            return true;
        } catch (error) {
            console.log("Error removing participant", error);
            return false;
        }
    }

    async updateGoalStatus(params: {
        goalId: UUID;
        status: GoalStatus;
    }): Promise<void> {
        await this.query("UPDATE goals SET status = $1 WHERE id = $2", [
            params.status,
            params.goalId,
        ]);
    }

    async removeMemory(memoryId: UUID, tableName: string): Promise<void> {
        await this.query("DELETE FROM memories WHERE type = $1 AND id = $2", [
            tableName,
            memoryId,
        ]);
    }

    async removeAllMemories(roomId: UUID, tableName: string): Promise<void> {
        await this.query(
            `DELETE FROM memories WHERE type = $1 AND "roomId" = $2`,
            [tableName, roomId]
        );
    }

    async countMemories(
        roomId: UUID,
        unique = true,
        tableName = ""
    ): Promise<number> {
        if (!tableName) throw new Error("tableName is required");

        let sql = `SELECT COUNT(*) as count FROM memories WHERE type = $1 AND "roomId" = $2`;
        if (unique) {
            sql += ` AND "unique" = true`;
        }

        const { rows } = await this.query(sql, [tableName, roomId]);
        return parseInt(rows[0].count);
    }

    async removeAllGoals(roomId: UUID): Promise<void> {
        await this.query(`DELETE FROM goals WHERE "roomId" = $1`, [roomId]);
    }

    async getRoomsForParticipant(userId: UUID): Promise<UUID[]> {
        const { rows } = await this.query(
            `SELECT "roomId" FROM participants WHERE "userId" = $1`,
            [userId]
        );
        return rows.map((row) => row.roomId);
    }

    async getRoomsForParticipants(userIds: UUID[]): Promise<UUID[]> {
        const placeholders = userIds.map((_, i) => `$${i + 1}`).join(", ");
        const { rows } = await this.query(
            `SELECT DISTINCT "roomId" FROM participants WHERE "userId" IN (${placeholders})`,
            userIds
        );
        return rows.map((row) => row.roomId);
    }

    async getActorDetails(params: { roomId: string }): Promise<Actor[]> {
        const sql = `
            SELECT 
                a.id,
                a.name,
                a.username,
                COALESCE(a.details::jsonb, '{}'::jsonb) as details
            FROM participants p
            LEFT JOIN accounts a ON p."userId" = a.id
            WHERE p."roomId" = $1
        `;

        try {
            const result = await this.query<Actor>(sql, [params.roomId]);
            return result.rows.map((row) => ({
                ...row,
                details: row.details, // PostgreSQL automatically handles JSON parsing
            }));
        } catch (error) {
            console.error("Error fetching actor details:", error);
            throw new Error("Failed to fetch actor details");
        }
    }

    async getCache(params: {
        key: string;
        agentId: UUID;
    }): Promise<string | undefined> {
        try {
            const sql = `SELECT "value"::TEXT FROM cache WHERE "key" = $1 AND "agentId" = $2`;
            const { rows } = await this.query<{ value: string }>(sql, [
                params.key,
                params.agentId,
            ]);
            return rows[0]?.value ?? undefined;
        } catch (error) {
            console.log("Error fetching cache", error);
            return undefined;
        }
    }

    async setCache(params: {
        key: string;
        agentId: UUID;
        value: string;
    }): Promise<boolean> {
        try {
            await this.query(
                `INSERT INTO cache ("key", "agentId", "value", "createdAt") VALUES ($1, $2, $3, CURRENT_TIMESTAMP)
                    ON CONFLICT ("key", "agentId")
                    DO UPDATE SET "value" = EXCLUDED.value, "createdAt" = CURRENT_TIMESTAMP`,
                [params.key, params.agentId, params.value]
            );
            return true;
        } catch (error) {
            console.log("Error setting cache", error);
            return false;
        }
    }

    async deleteCache(params: {
        key: string;
        agentId: UUID;
    }): Promise<boolean> {
        try {
            await this.query(
                `DELETE FROM cache WHERE "key" = $1 AND "agentId" = $2`,
                [params.key, params.agentId]
            );
            return true;
        } catch {
            return false;
        }
    }
}

export default PostgresDatabaseAdapter;<|MERGE_RESOLUTION|>--- conflicted
+++ resolved
@@ -4,6 +4,7 @@
     QueryConfigValues,
     QueryResult,
     QueryResultRow,
+    DatabaseError
     type Pool,
 } from "pg";
 import {
@@ -120,15 +121,10 @@
             );
             return true;
         } catch (error) {
-<<<<<<< HEAD
-            console.error("Database connection test failed:", error);
+            elizaLogger.error("Database connection test failed:", error);
             throw new Error(
                 `Failed to connect to database: ${(error as Error).message}`
             );
-=======
-            elizaLogger.error("Database connection test failed:", error);
-            throw new Error(`Failed to connect to database: ${error.message}`);
->>>>>>> afb7cc13
         } finally {
             if (client) client.release();
         }
@@ -207,7 +203,6 @@
     }
 
     async getAccountById(userId: UUID): Promise<Account | null> {
-<<<<<<< HEAD
         const { rows } = await this.query(
             "SELECT * FROM accounts WHERE id = $1",
             [userId]
@@ -215,7 +210,7 @@
         if (rows.length === 0) return null;
 
         const account = rows[0];
-        console.log("account", account);
+        elizaLogger.log("account", account);
         return {
             ...account,
             details:
@@ -223,28 +218,6 @@
                     ? JSON.parse(account.details)
                     : account.details,
         };
-=======
-        const client = await this.pool.connect();
-        try {
-            const { rows } = await client.query(
-                "SELECT * FROM accounts WHERE id = $1",
-                [userId]
-            );
-            if (rows.length === 0) return null;
-
-            const account = rows[0];
-            // elizaLogger.log("account", account);
-            return {
-                ...account,
-                details:
-                    typeof account.details === "string"
-                        ? JSON.parse(account.details)
-                        : account.details,
-            };
-        } finally {
-            client.release();
-        }
->>>>>>> afb7cc13
     }
 
     async createAccount(account: Account): Promise<boolean> {
@@ -263,12 +236,8 @@
             );
 
             return true;
-<<<<<<< HEAD
-        } catch {
-=======
         } catch (error) {
             elizaLogger.log("Error creating account", error);
->>>>>>> afb7cc13
             return false;
         }
     }
@@ -374,7 +343,6 @@
         const values: any[] = [params.tableName, params.agentId, params.roomId];
         let paramCount = 2;
 
-<<<<<<< HEAD
         if (params.start) {
             paramCount++;
             sql += ` AND "createdAt" >= to_timestamp($${paramCount})`;
@@ -385,54 +353,6 @@
             paramCount++;
             sql += ` AND "createdAt" <= to_timestamp($${paramCount})`;
             values.push(params.end / 1000);
-=======
-        const client = await this.pool.connect();
-        try {
-            let sql = `SELECT * FROM memories WHERE type = $1 AND "roomId" = $2`;
-            const values: any[] = [params.tableName, params.roomId];
-            let paramCount = 2;
-
-            if (params.start) {
-                paramCount++;
-                sql += ` AND "createdAt" >= to_timestamp($${paramCount})`;
-                values.push(params.start / 1000);
-            }
-
-            if (params.end) {
-                paramCount++;
-                sql += ` AND "createdAt" <= to_timestamp($${paramCount})`;
-                values.push(params.end / 1000);
-            }
-
-            if (params.unique) {
-                sql += ` AND "unique" = true`;
-            }
-
-            if (params.agentId) {
-                paramCount++;
-                sql += ` AND "agentId" = $${paramCount}`;
-                values.push(params.agentId);
-            }
-
-            sql += ' ORDER BY "createdAt" DESC';
-
-            if (params.count) {
-                paramCount++;
-                sql += ` LIMIT $${paramCount}`;
-                values.push(params.count);
-            }
-
-            const { rows } = await client.query(sql, values);
-            return rows.map((row) => ({
-                ...row,
-                content:
-                    typeof row.content === "string"
-                        ? JSON.parse(row.content)
-                        : row.content,
-            }));
-        } finally {
-            client.release();
->>>>>>> afb7cc13
         }
 
         if (params.unique) {
@@ -446,8 +366,6 @@
             sql += ` LIMIT $${paramCount}`;
             values.push(params.count);
         }
-
-        console.log("sql", sql, values);
 
         const { rows } = await this.query(sql, values);
         return rows.map((row) => ({
@@ -547,7 +465,7 @@
             );
             return true;
         } catch (error) {
-            console.log("Error creating relationship", error);
+            elizaLogger.log("Error creating relationship", error);
             return false;
         }
     }
@@ -698,49 +616,46 @@
 
     async addParticipant(userId: UUID, roomId: UUID): Promise<boolean> {
         try {
-<<<<<<< HEAD
-            await this.query(
-=======
-            // Check if the participant already exists
-            const existingParticipant = await client.query(
+            const existingParticipant = await this.query(
+                // Check if the participant already exists
                 `SELECT * FROM participants WHERE "userId" = $1 AND "roomId" = $2`,
                 [userId, roomId]
             );
 
             if (existingParticipant.rows.length > 0) {
-                console.log(
+                elizaLogger.log(
                     `Participant with userId ${userId} already exists in room ${roomId}.`
                 );
-                return; // Exit early if the participant already exists
+                return true; // Exit early if the participant already exists
             }
 
             // Proceed to add the participant if they do not exist
-            await client.query(
->>>>>>> afb7cc13
+            await this.query(
                 `INSERT INTO participants (id, "userId", "roomId") 
                 VALUES ($1, $2, $3)`,
                 [v4(), userId, roomId]
             );
             return true;
         } catch (error) {
-<<<<<<< HEAD
-            console.log("Error adding participant", error);
+
+            if(error instanceof DatabaseError) {
+
+                elizaLogger.log("Error adding participant", error);
+                // This is to prevent duplicate participant error in case of a race condition
+                // Handle unique constraint violation error (code 23505)
+                if (error.code === "23505") {
+                    elizaLogger.warn(
+                        `Participant with userId ${userId} already exists in room ${roomId}.`
+                    ); // Optionally, you can log this or handle it differently
+                    return true;
+                } else {
+                    // Handle other errors
+                    elizaLogger.error("Error adding participant:", error);
+                    return false;
+                }
+            }
+
             return false;
-=======
-            // This is to prevent duplicate participant error in case of a race condition
-            // Handle unique constraint violation error (code 23505)
-            if (error.code === "23505") {
-                console.warn(
-                    `Participant with userId ${userId} already exists in room ${roomId}.`
-                ); // Optionally, you can log this or handle it differently
-            } else {
-                // Handle other errors
-                console.error("Error adding participant:", error);
-                return false;
-            }
-        } finally {
-            client.release();
->>>>>>> afb7cc13
         }
     }
 
@@ -752,7 +667,7 @@
             );
             return true;
         } catch (error) {
-            console.log("Error removing participant", error);
+            elizaLogger.log("Error removing participant", error);
             return false;
         }
     }
@@ -837,7 +752,7 @@
                 details: row.details, // PostgreSQL automatically handles JSON parsing
             }));
         } catch (error) {
-            console.error("Error fetching actor details:", error);
+            elizaLogger.error("Error fetching actor details:", error);
             throw new Error("Failed to fetch actor details");
         }
     }
@@ -854,7 +769,7 @@
             ]);
             return rows[0]?.value ?? undefined;
         } catch (error) {
-            console.log("Error fetching cache", error);
+            elizaLogger.log("Error fetching cache", error);
             return undefined;
         }
     }
@@ -873,7 +788,7 @@
             );
             return true;
         } catch (error) {
-            console.log("Error setting cache", error);
+            elizaLogger.log("Error setting cache", error);
             return false;
         }
     }
